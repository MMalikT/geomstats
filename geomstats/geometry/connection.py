--- conflicted
+++ resolved
@@ -1,9 +1,6 @@
 """Affine connections."""
 
-<<<<<<< HEAD
 import jax
-=======
->>>>>>> fe0ca52f
 from scipy.optimize import minimize
 
 import geomstats.backend as gs
@@ -171,18 +168,8 @@
             delta = self.exp(velocity, base_point, n_steps, step) - point
             return gs.sum(delta ** 2)
 
-<<<<<<< HEAD
-        objective_grad = jax.grad(objective)
-
-        def objective_with_grad(velocity):
-            """Create helpful objective func wrapper for jax grad comp."""
-            return objective(velocity), objective_grad(velocity)
-
-        tangent_vec = gs.random.rand(gs.sum(gs.shape(base_point)))
-=======
         objective_with_grad = gs.autograd.value_and_grad(objective)
         tangent_vec = gs.flatten(gs.random.rand(*max_shape))
->>>>>>> fe0ca52f
         res = minimize(
             objective_with_grad, tangent_vec, method='L-BFGS-B', jac=True,
             options={'disp': verbose, 'maxiter': max_iter}, tol=tol)
