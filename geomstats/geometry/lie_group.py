"""Lie groups."""


import geomstats.backend as gs
import geomstats.errors as errors
import geomstats.geometry.riemannian_metric as riemannian_metric
from geomstats.geometry.invariant_metric import InvariantMetric
from geomstats.geometry.manifold import Manifold
from geomstats.geometry.matrices import Matrices


ATOL = 1e-6


def loss(y_pred, y_true, group, metric=None):
    """Compute loss given by Riemannian metric.

    Parameters
    ----------
    y_pred : array-like, shape=[..., {dim, [n, n]}]
        Prediction.
    y_true : array-like, shape=[..., {dim, [n, n]}]
        Ground-truth.
        Shape has to match y_pred.
    group : LieGroup
    metric : RiemannianMetric
        Riemannian metric.
        Optional, defaults to the left invariant metric if None.

    Returns
    -------
    loss : array-like, shape=[..., {dim, [n, n]}]
        Squared (geodesic) distance between y_pred and y_true
    """
    if metric is None:
        metric = group.left_canonical_metric
    metric_loss = riemannian_metric.loss(y_pred, y_true, metric)
    return metric_loss


def grad(y_pred, y_true, group, metric=None):
    """Compute the gradient of the loss function from closed-form expression.

    Parameters
    ----------
    y_pred : array-like, shape=[..., {dim, [n, n]}]
        Prediction.
    y_true : array-like, shape=[..., {dim, [n, n]}]
        Ground-truth.
        Shape has to match y_pred.
    group : LieGroup
    metric : RiemannianMetric
        Riemannian metric.
        optional, defaults to the left invariant metric if None.

    Returns
    -------
    grad : array-like, shape=[..., {dim, [n, n]}]
        Tangent vector at point `y_pred`.
    """
    if metric is None:
        metric = group.left_canonical_metric
    metric_grad = riemannian_metric.grad(y_pred, y_true, metric)
    return metric_grad


class LieGroup(Manifold):
    """Class for Lie groups.

    In this class, point_type ('vector' or 'matrix') will be used to describe
    the format of the points on the Lie group.
    If point_type is 'vector', the format of the inputs is
    [..., dimension], where dimension is the dimension of the Lie group.
    If point_type is 'matrix' the format of the inputs is
    [..., n, n] where n is the parameter of GL(n) e.g. the amount of rows
    and columns of the matrix.

    Parameters
    ----------
    dim : int
        Dimension of the Lie group.
    default_point_type : str, {'vector', 'matrix'}
        Point type.
        Optional, default: 'vector'.
    """

    def __init__(
            self, dim, default_point_type='vector',
            lie_algebra=None, **kwargs):
        super(LieGroup, self).__init__(
            dim=dim, default_point_type=default_point_type, **kwargs)

        self.lie_algebra = lie_algebra
        self.left_canonical_metric = InvariantMetric(
            group=self,
            metric_mat_at_identity=gs.eye(self.dim),
            left_or_right='left')

        self.right_canonical_metric = InvariantMetric(
            group=self,
            metric_mat_at_identity=gs.eye(self.dim),
            left_or_right='right')

        self.metrics = []

    def get_identity(self, point_type=None):
        """Get the identity of the group.

        Parameters
        ----------
        point_type : str, {'matrix', 'vector'}
            Point type.
            Optional, default: None.

        Returns
        -------
        identity : array-like, shape={[dim], [n, n]}
            Identity of the Lie group.
        """
        raise NotImplementedError(
            'The Lie group identity is not implemented.'
        )

    identity = property(get_identity)

    def compose(self, point_a, point_b):
        """Perform function composition corresponding to the Lie group.

        Multiply the elements `point_a` and `point_b`.

        Parameters
        ----------
        point_a : array-like, shape=[..., {dim, [n, n]}]
            Left factor in the product.
        point_b : array-like, shape=[..., {dim, [n, n]}]
            Right factor in the product.

        Returns
        -------
        composed : array-like, shape=[..., {dim, [n, n]}]
            Product of point_a and point_b along the first dimension.
        """
        raise NotImplementedError(
            'The Lie group composition is not implemented.'
        )

    @classmethod
    def inverse(cls, point):
        """Compute the inverse law of the Lie group.

        Parameters
        ----------
        point : array-like, shape=[..., {dim, [n, n]}]
            Point to be inverted.

        Returns
        -------
        inverse : array-like, shape=[..., {dim, [n, n]}]
            Inverted point.
        """
        raise NotImplementedError('The Lie group inverse is not implemented.')

    def jacobian_translation(
            self, point, left_or_right='left'):
        """Compute the Jacobian of left/right translation by a point.

        Compute the Jacobian matrix of the left translation by the point.

        Parameters
        ----------
        point : array-like, shape=[..., {dim, [n, n]]
            Point.
        left_or_right : str, {'left', 'right'}
            Indicate whether to calculate the differential of left or right
            translations.
            Optional, default: 'left'.

        Returns
        -------
        jacobian : array-like, shape=[..., dim, dim]
            Jacobian of the left/right translation by point.
        """
        raise NotImplementedError(
            'The jacobian of the Lie group translation is not implemented.'
        )

    def tangent_translation_map(
            self, point, left_or_right='left', inverse=False):
        r"""Compute the push-forward map by the left/right translation.

        Compute the push-forward map, of the left/right translation by the
        point. It corresponds to the tangent map, or differential of the
        group multiplication by the point or its inverse. For groups with a
        vector representation, it is only implemented at identity, but it can
        be used at other points by passing `inverse=True`. This method wraps
        the jacobian translation which actually computes the matrix
        representation of the map.

        Parameters
        ----------
        point : array-like, shape=[..., {dim, [n, n]]
            Point.
        left_or_right : str, {'left', 'right'}
            Whether to calculate the differential of left or right
            translations.
            Optional, default: 'left'
        inverse : bool,
            Whether to inverse the jacobian matrix. If True, the push forward
            by the translation by the inverse of point is returned.
            Optional, default: False.

        Returns
        -------
        tangent_map : callable
            Tangent map of the left/right translation by point. It can be
            applied to tangent vectors.
        """
        errors.check_parameter_accepted_values(
            left_or_right, 'left_or_right', ['left', 'right'])
        if self.default_point_type == 'matrix':
            if inverse:
                point = self.inverse(point)
            if left_or_right == 'left':
                return lambda tangent_vec: Matrices.mul(
                    point, tangent_vec)
            return lambda tangent_vec: Matrices.mul(
                tangent_vec, point)

        jacobian = self.jacobian_translation(point, left_or_right)
        if inverse:
            jacobian = gs.linalg.inv(jacobian)
        return lambda tangent_vec: gs.einsum(
            '...ij,...j->...i', jacobian, tangent_vec)

    def exp_from_identity(self, tangent_vec):
        """Compute the group exponential of tangent vector from the identity.

        Parameters
        ----------
        tangent_vec : array-like, shape=[..., {dim, [n, n]}]
            Tangent vector at base point.

        Returns
        -------
        point : array-like, shape=[..., {dim, [n, n]}]
            Group exponential.
        """
        raise NotImplementedError(
            'The group exponential from the identity is not implemented.'
        )

    def exp_not_from_identity(self, tangent_vec, base_point):
        """Calculate the group exponential at base_point.

        Parameters
        ----------
        tangent_vec : array-like, shape=[..., {dim, [n, n]}]
            Tangent vector at base point.
        base_point : array-like, shape=[..., {dim, [n, n]}]
            Base point.

        Returns
        -------
        exp : array-like, shape=[..., {dim, [n, n]}]
            Group exponential.
        """
        if self.default_point_type == 'vector':
            tangent_translation = self.tangent_translation_map(
                point=base_point, left_or_right='left', inverse=True)

            tangent_vec_at_id = tangent_translation(tangent_vec)
            exp_from_identity = self.exp_from_identity(
                tangent_vec=tangent_vec_at_id)
            exp = self.compose(base_point, exp_from_identity)
            exp = self.regularize(exp)
            return exp

        lie_vec = self.compose(self.inverse(base_point), tangent_vec)
        return self.compose(base_point, self.exp_from_identity(lie_vec))

    def exp(self, tangent_vec, base_point=None):
        """Compute the group exponential at `base_point` of `tangent_vec`.

        Parameters
        ----------
        tangent_vec : array-like, shape=[..., {dim, [n, n]}]
            Tangent vector at base point.
        base_point : array-like, shape=[..., {dim, [n, n]}]
            Base point.
            Optional, default: self.identity

        Returns
        -------
        result : array-like, shape=[..., {dim, [n, n]}]
            Group exponential.
        """
        identity = self.get_identity()

        if base_point is None:
            base_point = identity
        base_point = self.regularize(base_point)

        if gs.allclose(base_point, identity):
            result = self.exp_from_identity(tangent_vec)
        else:
            result = self.exp_not_from_identity(
                tangent_vec, base_point)
        return result

    def log_from_identity(self, point):
        """Compute the group logarithm of `point` from the identity.

        Parameters
        ----------
        point : array-like, shape=[..., {dim, [n, n]}]
            Point.

        Returns
        -------
        tangent_vec : array-like, shape=[..., {dim, [n, n]}]
            Group logarithm.
        """
        raise NotImplementedError(
            'The group logarithm from the identity is not implemented.'
        )

    def log_not_from_identity(self, point, base_point):
        """Compute the group logarithm of `point` from `base_point`.

        Parameters
        ----------
        point : array-like, shape=[..., {dim, [n, n]}]
            Point.
        base_point : array-like, shape=[..., {dim, [n, n]}]
            Base point.

        Returns
        -------
        tangent_vec : array-like, shape=[..., {dim, [n, n]}]
            Group logarithm.
        """
        if self.default_point_type == 'vector':
            tangent_translation = self.tangent_translation_map(
                point=base_point, left_or_right='left')
            point_near_id = self.compose(self.inverse(base_point), point)
            log_from_id = self.log_from_identity(point=point_near_id)
            log = tangent_translation(log_from_id)
            return log

        lie_point = self.compose(self.inverse(base_point), point)
        return self.compose(base_point, self.log_from_identity(lie_point))

    def log(self, point, base_point=None):
        """Compute the group logarithm of `point` relative to `base_point`.

        Parameters
        ----------
        point : array-like, shape=[..., {dim, [n, n]}]
            Point.
        base_point : array-like, shape=[..., {dim, [n, n]}]
            Base point.
            Optional, defaults to identity if None.

        Returns
        -------
        tangent_vec : array-like, shape=[..., {dim, [n, n]}]
            Group logarithm.
        """
        # TODO (ninamiolane): Build a standalone decorator that *only*
        # deals with point_type None and base_point None
        identity = self.get_identity(point_type=self.default_point_type)
        if base_point is None:
            base_point = identity

        point = self.regularize(point)
        base_point = self.regularize(base_point)

        if gs.allclose(base_point, identity):
            result = self.log_from_identity(point)
        else:
            result = self.log_not_from_identity(point, base_point)
        return result

    def add_metric(self, metric):
        """Add a metric to the instance's list of metrics.

        Parameters
        ----------
        metric : RiemannianMetric
            Metric to add.
        """
        self.metrics.append(metric)

    def lie_bracket(
            self, tangent_vector_a, tangent_vector_b,
            base_point=None):
        """Compute the lie bracket of two tangent vectors.

        For matrix Lie groups with tangent vectors A,B at the same base point P
        this is given by (translate to identity, compute commutator, go back)
        :math:`[A,B] = A_P^{-1}B - B_P^{-1}A`

        Parameters
        ----------
        tangent_vector_a : array-like, shape=[..., n, n]
            Tangent vector at base point.
        tangent_vector_b : array-like, shape=[..., n, n]
            Tangent vector at base point.
        base_point : array-like, shape=[..., n, n]
            Base point.

        Returns
        -------
        bracket : array-like, shape=[..., n, n]
            Lie bracket.
        """
        if base_point is None:
            base_point = self.get_identity(point_type=self.default_point_type)
        inverse_base_point = self.inverse(base_point)

        first_term = Matrices.mul(inverse_base_point, tangent_vector_b)
        first_term = Matrices.mul(tangent_vector_a, first_term)

        second_term = Matrices.mul(inverse_base_point, tangent_vector_a)
        second_term = Matrices.mul(tangent_vector_b, second_term)

        return first_term - second_term

    def is_tangent(self, vector, base_point=None, atol=ATOL):
        """Check whether the vector is tangent at base_point.

        Parameters
        ----------
        vector : array-like, shape=[..., dim_embedding]
            Vector.
        base_point : array-like, shape=[..., dim_embedding]
            Point in the Lie group.
        atol : float
            Precision at which to evaluate if the rotation part is
            skew-symmetric.
<<<<<<< HEAD
            Optional. default: 1e-8
=======
            Optional. default: 1e-6
>>>>>>> ff602c03

        Returns
        -------
        is_tangent : bool
            Boolean denoting if vector is a tangent vector at the base point.
        """
        if base_point is None:
            base_point = self.identity

        if gs.allclose(base_point, self.identity):
            tangent_vec_at_id = vector
        else:
            tangent_vec_at_id = self.compose(
                self.inverse(base_point), vector)
        is_tangent = self.lie_algebra.belongs(tangent_vec_at_id, atol)
        return is_tangent

    def to_tangent(self, vector, base_point=None):
        """Project a vector onto the tangent space at a base point.

        Parameters
        ----------
        vector : array-like, shape=[..., {dim, [n, n]}]
            Vector to project. Its shape must match the shape of base_point.
        base_point : array-like, shape=[..., {dim, [n, n]}], optional
            Point of the group.

        Returns
        -------
        tangent_vec : array-like, shape=[..., n, n]
            Tangent vector at base point.
        """
        if base_point is None:
            return self.lie_algebra.projection(vector)
        tangent_vec_at_id = self.compose(
            self.inverse(base_point), vector)
        regularized = self.lie_algebra.projection(tangent_vec_at_id)
        return self.compose(base_point, regularized)<|MERGE_RESOLUTION|>--- conflicted
+++ resolved
@@ -438,11 +438,7 @@
         atol : float
             Precision at which to evaluate if the rotation part is
             skew-symmetric.
-<<<<<<< HEAD
-            Optional. default: 1e-8
-=======
             Optional. default: 1e-6
->>>>>>> ff602c03
 
         Returns
         -------
