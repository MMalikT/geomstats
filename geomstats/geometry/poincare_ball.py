--- conflicted
+++ resolved
@@ -316,9 +316,7 @@
             (2 / (1 - gs.sum(base_point * base_point, axis=-1)))**2
         identity = gs.eye(self.dimension, self.dimension)
 
-<<<<<<< HEAD
-        results = reshaped_lambda_base * reshaped_identity
-        return results
+        return gs.einsum('i,jk->ijk', lambda_base, identity)
 
 
 NORMALIZATION_FACTOR_CST = gs.sqrt(gs.pi / 2)
@@ -575,7 +573,4 @@
 
         log_grad_zeta = grad_term_1 + (grad_term_21 * grad_term_22)
 
-        return gs.squeeze(normalisation_coef), gs.squeeze(log_grad_zeta)
-=======
-        return gs.einsum('i,jk->ijk', lambda_base, identity)
->>>>>>> 614d785b
+        return gs.squeeze(normalisation_coef), gs.squeeze(log_grad_zeta)