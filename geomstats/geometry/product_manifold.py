--- conflicted
+++ resolved
@@ -50,13 +50,10 @@
 
         Parameters
         ----------
-<<<<<<< HEAD
         point : array-like, shape=[n_samples, dim]
                            or shape=[n_samples, dim_2, dim_2]
             Point.
-=======
-        point : array-like
->>>>>>> e1f8933e
+
         point_type : str, {'vector', 'matrix'}
             Representation of point.
 
@@ -96,25 +93,17 @@
 
         Parameters
         ----------
-<<<<<<< HEAD
         point : array-like, shape=[n_samples, dim]
                            or shape=[n_samples, dim_2, dim_2]
             Point.
-=======
-        point : array-like
->>>>>>> e1f8933e
         point_type : str, {'vector', 'matrix'}
             Representation of point.
 
         Returns
         -------
-<<<<<<< HEAD
         regularized_point : array-like, shape=[n_samples, dim]
                            or shape=[n_samples, dim_2, dim_2]
             Point in the manifold's canonical representation.
-=======
-        regularize_points : array-like
->>>>>>> e1f8933e
         """
         # TODO(nina): Vectorize.
         if point_type is None:
@@ -142,7 +131,6 @@
 
         Parameters
         ----------
-<<<<<<< HEAD
         initial_point : array-like, shape=[n_samples, dim]
             Initial point of the geodesic.
         end_point : array-like, shape=[n_samples, dim], optional
@@ -151,12 +139,6 @@
             Initial tangent vector of the geodesic.
         point_type : str, {'vector', 'matrix'}, optional
             Representation of point.
-=======
-        initial_point : array-like, shape=[n_samples, dimension]
-        end_point : array-like, shape=[n_samples, dimension]
-        initial_tangent_vec : array-like, shape=[n_samples, dimension]
-        point_type : str, {'vector', 'matrix'}
->>>>>>> e1f8933e
 
         Returns
         -------
