--- conflicted
+++ resolved
@@ -5,10 +5,7 @@
 import geomstats.errors
 import geomstats.vectorization
 from geomstats.geometry.base import EmbeddedManifold
-<<<<<<< HEAD
 from geomstats.geometry.general_linear import GeneralLinear
-=======
->>>>>>> 9eabd567
 from geomstats.geometry.invariant_metric import BiInvariantMetric
 from geomstats.geometry.lie_group import LieGroup, MatrixLieGroup
 from geomstats.geometry.matrices import Matrices
@@ -35,48 +32,15 @@
 
     def __init__(self, n):
         matrices = Matrices(n, n)
-<<<<<<< HEAD
         gln = GeneralLinear(n, positive_det=True)
         super(_SpecialOrthogonalMatrices, self).__init__(
             dim=int((n * (n - 1)) / 2), n=n, value=gs.eye(n),
             lie_algebra=SkewSymmetricMatrices(n=n), embedding_space=gln,
-=======
-        super(_SpecialOrthogonalMatrices, self).__init__(
-            dim=int((n * (n - 1)) / 2), n=n, value=gs.eye(n),
-            lie_algebra=SkewSymmetricMatrices(n=n), embedding_space=matrices,
->>>>>>> 9eabd567
             submersion=lambda x: matrices.mul(matrices.transpose(x), x),
             tangent_submersion=lambda v, x: 2 * matrices.to_symmetric(
                 matrices.mul(matrices.transpose(x), v)))
         self.bi_invariant_metric = BiInvariantMetric(group=self)
         self.metric = self.bi_invariant_metric
-<<<<<<< HEAD
-=======
-        self.n = n
-
-    def belongs(self, point, atol=ATOL):
-        """Check whether point is an orthogonal matrix.
-
-        Parameters
-        ----------
-        point : array-like, shape=[..., n, n]
-            Point to check.
-        atol : float
-            Absolute tolerance to check equality of the transpose and the
-            inverse of point.
-            Optional, default: 1e-5.
-
-        Returns
-        -------
-        belongs : array-like, shape=[...,]
-            Boolean evaluating if point belongs to SO(n).
-        """
-        belongs = super(_SpecialOrthogonalMatrices, self).belongs(point, atol)
-        if gs.any(belongs):
-            has_positive_det = gs.linalg.det(point) > 0.
-            return gs.logical_and(belongs, has_positive_det)
-        return belongs
->>>>>>> 9eabd567
 
     @classmethod
     def inverse(cls, point):
@@ -107,11 +71,8 @@
         rot_mat : array-like, shape=[..., n, n]
             Rotation matrix.
         """
-<<<<<<< HEAD
         aux_mat = self.submersion(point)
-=======
         aux_mat = Matrices.mul(Matrices.transpose(point), point)
->>>>>>> 9eabd567
         inv_sqrt_mat = SymmetricMatrices.powerm(aux_mat, - 1 / 2)
         rotation_mat = Matrices.mul(point, inv_sqrt_mat)
         det = gs.linalg.det(rotation_mat)
