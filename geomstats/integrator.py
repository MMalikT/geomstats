r"""Integrator functions used when no closed forms are available.

These are designed for first order ODE written of a variable x and a time
variable t:
.. math::

                    \frac{dx}{dt} = force(x, t)

where :math: `x` is called the state variable. It may represent many
variables by stacking arrays, e.g. position and velocity in a geodesic
equation.
"""

from geomstats.errors import check_parameter_accepted_values

STEP_FUNCTIONS = {"euler": "euler_step", "rk4": "rk4_step", "rk2": "rk2_step"}

<<<<<<< HEAD
=======
STEP_FUNCTIONS = {'euler': 'euler_step',
                  'symp_euler': 'symplectic_euler_step',
                  'leapfrog': 'leapfrog_step',
                  'rk4': 'rk4_step',
                  'rk2': 'rk2_step'}
>>>>>>> a9134a6f

def euler_step(force, state, time, dt):
    """Compute one step of the euler approximation.

    Parameters
    ----------
    force : callable
        Vector field that is being integrated.
    state : array-like, shape=[2, dim]
        State at time t, corresponds to position and velocity variables at
        time t.
    time ; float
        Time variable.
    dt : float
        Time-step in the integration.

    Returns
    -------
    point_new : array-like, shape=[,,,, {dim, [n, n]}]
        First variable at time t + dt.
    vector_new : array-like, shape=[,,,, {dim, [n, n]}]
        Second variable at time t + dt.
    """
    derivatives = force(state, time)
    new_state = state + derivatives * dt
    return new_state


<<<<<<< HEAD
def rk2_step(force, state, time, dt):
=======
def symplectic_euler_step(state, force, dt):
    """Compute one step of the symplectic euler approximation.

    Parameters
    ----------
    state : array-like, shape=[2, dim]
        State at time t, corresponds to position and velocity variables at
        time t.
    force : callable
        Vector field that is being integrated.
    dt : float
        Time-step in the integration.

    Returns
    -------
    point_new : array-like, shape=[,,,, {dim, [n, n]}]
        First variable at time t + dt.
    vector_new : array-like, shape=[,,,, {dim, [n, n]}]
        Second variable at time t + dt.
    """
    raise NotImplementedError


def leapfrog_step(state, force, dt):
    """Compute one step of the leapfrog approximation.

    Parameters
    ----------
    state : array-like, shape=[2, dim]
        State at time t, corresponds to position and velocity variables at
        time t.
    force : callable
        Vector field that is being integrated.
    dt : float
        Time-step in the integration.

    Returns
    -------
    point_new : array-like, shape=[,,,, {dim, [n, n]}]
        First variable at time t + dt.
    vector_new : array-like, shape=[,,,, {dim, [n, n]}]
        Second variable at time t + dt.
    """
    raise NotImplementedError


def rk2_step(state, force, dt):
>>>>>>> a9134a6f
    """Compute one step of the rk2 approximation.

    Parameters
    ----------
    force : callable
        Vector field that is being integrated.
    state : array-like, shape=[2, dim]
        State at time t, corresponds to position and velocity variables at
        time t.
    time ; float
        Time variable.
    dt : float
        Time-step in the integration.

    Returns
    -------
    point_new : array-like, shape=[,,,, {dim, [n, n]}]
        First variable at time t + dt.
    vector_new : array-like, shape=[,,,, {dim, [n, n]}]
        Second variable at time t + dt.

    See Also
    --------
    https://en.wikipedia.org/wiki/Runge–Kutta_methods
    """
    k1 = force(state, time)
    k2 = force(state + dt / 2 * k1, time + dt / 2)
    new_state = state + dt * k2
    return new_state


def rk4_step(force, state, time, dt):
    """Compute one step of the rk4 approximation.

    Parameters
    ----------
    force : callable
        Vector field that is being integrated.
    state : array-like, shape=[2, dim]
        State at time t, corresponds to position and velocity variables at
        time t.
    time : float
        Time variable.
    dt : float
        Time-step in the integration.

    Returns
    -------
    point_new : array-like, shape=[,,,, {dim, [n, n]}]
        First variable at time t + dt.
    vector_new : array-like, shape=[,,,, {dim, [n, n]}]
        Second variable at time t + dt.

    See Also
    --------
    https://en.wikipedia.org/wiki/Runge–Kutta_methods
    """
    k1 = force(state, time)
    k2 = force(state + dt / 2 * k1, time + dt / 2)
    k3 = force(state + dt / 2 * k2, time + dt / 2)
    k4 = force(state + dt * k3, time + dt)
    new_state = state + dt / 6 * (k1 + 2 * k2 + 2 * k3 + k4)
    return new_state


def integrate(function, initial_state, end_time=1.0, n_steps=10, step="euler"):
    """Compute the flow under the vector field using symplectic euler.

    Integration function to compute flows of vector fields
    on a regular grid between 0 and a finite time from an initial state.

    Parameters
    ----------
    function : callable
        Vector field to integrate.
    initial_state : tuple of arrays
        Initial position and speed.
    end_time : float
        Final integration time.
        Optional, default : 1.
    n_steps : int
        Number of integration steps to use.
        Optional, default : 10.
    step : str, {'euler', 'rk4', 'group_rk2', 'group_rk4'}
        Numerical scheme to use for elementary integration steps.
        Optional, default : 'euler'.

    Returns
    -------
    final_state : tuple
        sequences of solutions every end_time / n_steps. The shape of each
        element of the sequence is the same as the vectors passed in
        initial_state.
    """
    check_parameter_accepted_values(step, "step", STEP_FUNCTIONS)

    dt = end_time / n_steps
    states = [initial_state]
    current_state = initial_state

    step_function = globals()[STEP_FUNCTIONS[step]]

    for i in range(n_steps):
        current_state = step_function(
            state=current_state, force=function, time=i * dt, dt=dt
        )
        states.append(current_state)
    return states<|MERGE_RESOLUTION|>--- conflicted
+++ resolved
@@ -13,16 +13,14 @@
 
 from geomstats.errors import check_parameter_accepted_values
 
-STEP_FUNCTIONS = {"euler": "euler_step", "rk4": "rk4_step", "rk2": "rk2_step"}
-
-<<<<<<< HEAD
-=======
-STEP_FUNCTIONS = {'euler': 'euler_step',
-                  'symp_euler': 'symplectic_euler_step',
-                  'leapfrog': 'leapfrog_step',
-                  'rk4': 'rk4_step',
-                  'rk2': 'rk2_step'}
->>>>>>> a9134a6f
+STEP_FUNCTIONS = {
+    "euler": "euler_step",
+    "symp_euler": "symplectic_euler_step",
+    "leapfrog": "leapfrog_step",
+    "rk4": "rk4_step",
+    "rk2": "rk2_step",
+}
+
 
 def euler_step(force, state, time, dt):
     """Compute one step of the euler approximation.
@@ -51,9 +49,6 @@
     return new_state
 
 
-<<<<<<< HEAD
-def rk2_step(force, state, time, dt):
-=======
 def symplectic_euler_step(state, force, dt):
     """Compute one step of the symplectic euler approximation.
 
@@ -101,7 +96,6 @@
 
 
 def rk2_step(state, force, dt):
->>>>>>> a9134a6f
     """Compute one step of the rk2 approximation.
 
     Parameters
