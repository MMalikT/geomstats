"""Unit tests for the notebooks."""

import subprocess
import tempfile

import geomstats.tests


def _exec_notebook(path):

    file_name = tempfile.NamedTemporaryFile(suffix='.ipynb').name
    args = [
        'jupyter',
        'nbconvert',
        '--to',
        'notebook',
        '--execute',
        '--ExecutePreprocessor.timeout=1000',
        '--ExecutePreprocessor.kernel_name=python3',
        '--output',
        file_name,
        path,
    ]
    subprocess.check_call(args)


class TestNotebooks(geomstats.tests.TestCase):
    @staticmethod
    def test_01_data_on_manifolds():
        _exec_notebook('notebooks/01_data_on_manifolds.ipynb')

    @staticmethod
    def test_02_from_vector_spaces_to_manifolds():
        _exec_notebook('notebooks/02_from_vector_spaces_to_manifolds.ipynb')

    @staticmethod
    @geomstats.tests.np_autograd_and_torch_only
    def test_03_simple_machine_learning_on_tangent_spaces():
        _exec_notebook(
            'notebooks/03_simple_machine_learning_on_tangent_spaces.ipynb')

    @staticmethod
    @geomstats.tests.np_and_autograd_only
    def test_04_riemannian_frechet_mean_and_tangent_pca():
        _exec_notebook(
            'notebooks/04_riemannian_frechet_mean_and_tangent_pca.ipynb')

    @staticmethod
    @geomstats.tests.np_autograd_and_torch_only
    def test_05_riemannian_kmeans():
        _exec_notebook('notebooks/05_riemannian_kmeans.ipynb')

    @staticmethod
    @geomstats.tests.np_and_autograd_only
    def test_06_information_geometry():
        _exec_notebook('notebooks/06_information_geometry.ipynb')

    @staticmethod
<<<<<<< HEAD
    @geomstats.tests.np_and_autograd_only
    def test_07_triangular_data_in_kendall_shape_space():
=======
    @geomstats.tests.np_only
    def test_07_implement_your_own_riemannian_geometry():
>>>>>>> 0cd9c77d
        _exec_notebook(
            'notebooks/07_implement_your_own_riemannian_geometry.ipynb')

    @staticmethod
    @geomstats.tests.np_only
    def test_usecase_visualizations_in_kendall_shape_spaces():
        _exec_notebook(
            'notebooks/usecase_visualizations_in_kendall_shape_spaces.ipynb')

    @staticmethod
    @geomstats.tests.np_and_autograd_only
    def test_usecase_emg_sign_classification_in_spd_manifold():
        _exec_notebook(
            'notebooks/usecase_emg_sign_classification_in_spd_manifold.ipynb')

    @staticmethod
    @geomstats.tests.np_autograd_and_torch_only
    def test_usecase_graph_embedding_and_clustering_in_hyperbolic_space():
        _exec_notebook(
            'notebooks/'
            'usecase_graph_embedding_and_clustering_in_hyperbolic_space.ipynb')

    @staticmethod
    @geomstats.tests.np_and_autograd_only
    def test_usecase_hand_poses_analysis_in_kendall_shape_space():
        _exec_notebook(
            'notebooks/'
            'usecase_hand_poses_analysis_in_kendall_shape_space.ipynb')

    @staticmethod
    @geomstats.tests.np_and_autograd_only
    def test_usecase_optic_nerve_heads_analysis_in_kendall_shape_space():
        _exec_notebook(
            'notebooks/'
            'usecase_optic_nerve_heads_analysis_in_kendall_shape_space.ipynb')<|MERGE_RESOLUTION|>--- conflicted
+++ resolved
@@ -56,13 +56,8 @@
         _exec_notebook('notebooks/06_information_geometry.ipynb')
 
     @staticmethod
-<<<<<<< HEAD
-    @geomstats.tests.np_and_autograd_only
-    def test_07_triangular_data_in_kendall_shape_space():
-=======
     @geomstats.tests.np_only
     def test_07_implement_your_own_riemannian_geometry():
->>>>>>> 0cd9c77d
         _exec_notebook(
             'notebooks/07_implement_your_own_riemannian_geometry.ipynb')
 
