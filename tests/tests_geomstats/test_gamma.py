--- conflicted
+++ resolved
@@ -4,19 +4,13 @@
 
 import geomstats.backend as gs
 import tests.conftest
-from tests.conftest import Parametrizer
+from tests.conftest import Parametrizer, np_backend, pytorch_backend, tf_backend
 from tests.data.gamma_data import GammaMetricTestData, GammaTestData
 from tests.geometry_test_cases import OpenSetTestCase, RiemannianMetricTestCase
 
-TF_OR_PYTORCH_BACKEND = (
-    geomstats.tests.tf_backend() or geomstats.tests.pytorch_backend()
-)
-
-NOT_AUTOGRAD = (
-    geomstats.tests.tf_backend()
-    or geomstats.tests.pytorch_backend()
-    or geomstats.tests.np_backend()
-)
+TF_OR_PYTORCH_BACKEND = tf_backend() or pytorch_backend()
+
+NOT_AUTOGRAD = tf_backend() or pytorch_backend() or np_backend()
 
 
 class TestGamma(OpenSetTestCase, metaclass=Parametrizer):
@@ -57,37 +51,6 @@
 
 
 class TestGammaMetric(RiemannianMetricTestCase, metaclass=Parametrizer):
-<<<<<<< HEAD
-    skip_test_exp_shape = True
-    skip_test_log_shape = (
-        tests.conftest.tf_backend() or tests.conftest.pytorch_backend()
-    )
-    skip_test_exp_belongs = (
-        tests.conftest.tf_backend() or tests.conftest.pytorch_backend()
-    )
-    skip_test_log_is_tangent = (
-        tests.conftest.tf_backend() or tests.conftest.pytorch_backend()
-    )
-    skip_test_dist_is_symmetric = (
-        tests.conftest.tf_backend() or tests.conftest.pytorch_backend()
-    )
-    skip_test_dist_is_positive = (
-        tests.conftest.tf_backend() or tests.conftest.pytorch_backend()
-    )
-    skip_test_squared_dist_is_symmetric = (
-        tests.conftest.tf_backend() or tests.conftest.pytorch_backend()
-    )
-    skip_test_squared_dist_is_positive = (
-        tests.conftest.tf_backend() or tests.conftest.pytorch_backend()
-    )
-    skip_test_dist_is_norm_of_log = (
-        tests.conftest.tf_backend() or tests.conftest.pytorch_backend()
-    )
-    skip_test_dist_point_to_itself_is_zero = (
-        tests.conftest.tf_backend() or tests.conftest.pytorch_backend()
-    )
-    skip_test_exp_after_log = True
-=======
     skip_test_exp_shape = True  # because several base points for one vector
     skip_test_log_shape = TF_OR_PYTORCH_BACKEND
     skip_test_exp_belongs = TF_OR_PYTORCH_BACKEND
@@ -98,7 +61,6 @@
     skip_test_squared_dist_is_positive = TF_OR_PYTORCH_BACKEND
     skip_test_dist_is_norm_of_log = TF_OR_PYTORCH_BACKEND
     skip_test_dist_point_to_itself_is_zero = TF_OR_PYTORCH_BACKEND
->>>>>>> b89ae099
     skip_test_log_after_exp = True
     skip_test_exp_after_log = True
     skip_test_parallel_transport_ivp_is_isometry = True
@@ -107,11 +69,6 @@
     skip_test_geodesic_bvp_belongs = True
     skip_test_exp_geodesic_ivp = True
     skip_test_exp_ladder_parallel_transport = True
-<<<<<<< HEAD
-    skip_test_triangle_inequality_of_dist = (
-        tests.conftest.tf_backend() or tests.conftest.pytorch_backend()
-    )
-=======
     skip_test_triangle_inequality_of_dist = True
     skip_test_riemann_tensor_shape = NOT_AUTOGRAD
     skip_test_ricci_tensor_shape = NOT_AUTOGRAD
@@ -121,7 +78,6 @@
     skip_test_covariant_riemann_tensor_bianchi_identity = NOT_AUTOGRAD
     skip_test_covariant_riemann_tensor_is_interchange_symmetric = NOT_AUTOGRAD
     skip_test_sectional_curvature_shape = NOT_AUTOGRAD
->>>>>>> b89ae099
 
     testing_data = GammaMetricTestData()
 
@@ -256,7 +212,7 @@
         result = geod(time).shape
         self.assertAllClose(expected, result)
 
-    @geomstats.tests.autograd_only
+    @tests.conftest.autograd_only
     def test_scalar_curvature(self, point, atol):
         kappa = point[..., 0]
         expected = (gs.polygamma(1, kappa) + kappa * gs.polygamma(2, kappa)) / (
