"""Methods for testing the MDM classifier module."""
import geomstats.backend as gs
import tests.conftest
from geomstats.geometry.spd_matrices import (
    SPDAffineMetric,
    SPDEuclideanMetric,
    SPDLogEuclideanMetric,
    SPDMatrices,
)
from geomstats.learning.mdm import RiemannianMinimumDistanceToMean

EULER = gs.exp(1.0)
METRICS = (SPDAffineMetric, SPDLogEuclideanMetric, SPDEuclideanMetric)


class TestRiemannianMinimumDistanceToMeanClassifier(tests.conftest.TestCase):
    """Test of MDM classifier for different metrics."""

    def test_fit(self):
        """Test the fit method."""
        X_train_a = gs.array([[[EULER**2, 0], [0, 1]], [[1, 0], [0, 1]]])
        X_train_b = gs.array([[[EULER**8, 0], [0, 1]], [[1, 0], [0, 1]]])
        X_train = gs.concatenate([X_train_a, X_train_b])
        y_train = gs.array([0, 0, 1, 1])

        for Metric in METRICS:
            space = SPDMatrices(n=2, equip=False)
            space.equip_with_metric(Metric)
<<<<<<< HEAD

            MDM = RiemannianMinimumDistanceToMean(space)
=======
            MDM = RiemannianMinimumDistanceToMean(space.metric)
>>>>>>> 4f828b6c
            MDM.fit(X_train, y_train)
            bary_a_fit = MDM.mean_estimates_[0]
            bary_b_fit = MDM.mean_estimates_[1]

            if Metric in [SPDAffineMetric, SPDLogEuclideanMetric]:
                bary_a_expected = gs.array([[EULER, 0], [0, 1]])
                bary_b_expected = gs.array([[EULER**4, 0], [0, 1]])
            elif Metric in [SPDEuclideanMetric]:
                bary_a_expected = gs.array([[0.5 * EULER**2 + 0.5, 0], [0, 1]])
                bary_b_expected = gs.array([[0.5 * EULER**8 + 0.5, 0], [0, 1]])
            else:
                raise ValueError(f"Invalid metric: {Metric}")

            self.assertAllClose(bary_a_fit, bary_a_expected)
            self.assertAllClose(bary_b_fit, bary_b_expected)

        MDM.fit(X_train, y_train, gs.ones(4))  # with weights
        self.assertAllClose(MDM.mean_estimates_[0], bary_a_expected)
        self.assertAllClose(MDM.mean_estimates_[1], bary_b_expected)

    def test_predict(self):
        """Test the predict method."""
        X_train_a = gs.array([[EULER, 0], [0, 1]])[None, ...]
        X_train_b = gs.array([[EULER**4, 0], [0, 1]])[None, ...]
        X_train = gs.concatenate([X_train_a, X_train_b])
        y_train = gs.array([42, 17])

        X_test = gs.array([[EULER**2, 0], [0, 1]])[None, ...]
        y_expected = gs.array([42])

        for Metric in METRICS:
            space = SPDMatrices(n=2, equip=False)
            space.equip_with_metric(Metric)
<<<<<<< HEAD

            MDM = RiemannianMinimumDistanceToMean(space)
=======
            MDM = RiemannianMinimumDistanceToMean(space.metric)
>>>>>>> 4f828b6c
            MDM.fit(X_train, y_train)
            y_test = MDM.predict(X_test)

            self.assertAllClose(y_test, y_expected)

    def test_predict_proba(self):
        """Test the predict_proba method."""
        X_train_a = gs.array([[1.0, 0], [0, 1]])[None, ...]
        X_train_b = gs.array([[EULER**10, 0], [0, 1]])[None, ...]
        X_train = gs.concatenate([X_train_a, X_train_b])
        y_train = gs.array([1, 2])

        X_test = gs.array([[[1.0, 0], [0, 1]], [[EULER**5, 0], [0, 1]]])

        for Metric in METRICS:
            space = SPDMatrices(n=2, equip=False)
            space.equip_with_metric(Metric)
<<<<<<< HEAD

            MDM = RiemannianMinimumDistanceToMean(space)
=======
            MDM = RiemannianMinimumDistanceToMean(space.metric)
>>>>>>> 4f828b6c
            MDM.fit(X_train, y_train)
            proba_test = MDM.predict_proba(X_test)

            if Metric in [SPDAffineMetric, SPDLogEuclideanMetric]:
                proba_expected = gs.array([[1.0, 0.0], [0.5, 0.5]])
            elif Metric in [SPDEuclideanMetric]:
                proba_expected = gs.array([[1.0, 0.0], [1.0, 0.0]])
            else:
                raise ValueError(f"Invalid metric: {Metric}")

            self.assertAllClose(proba_test, proba_expected)

    def test_transform(self):
        """Test the transform method."""
        X_train_a = gs.array([[1.0, 0], [0, 1]])[None, ...]
        X_train_b = gs.array([[EULER**10, 0], [0, 1]])[None, ...]
        X_train = gs.concatenate([X_train_a, X_train_b])
        y_train = gs.array([1, 2])

        X_test = gs.array([[[1.0, 0], [0, 1]], [[EULER**5, 0], [0, 1]]])

        for Metric in METRICS:
            space = SPDMatrices(n=2, equip=False)
            space.equip_with_metric(Metric)

            MDM = RiemannianMinimumDistanceToMean(space.metric)
            MDM.fit(X_train, y_train)
            dist_test = MDM.transform(X_test)

            if Metric in [SPDAffineMetric, SPDLogEuclideanMetric]:
                dist_expected = gs.array([[0.0, 10.0], [5.0, 5.0]])
            elif Metric in [SPDEuclideanMetric]:
                dist_expected = gs.array(
                    [[0.0, 22025.465795], [147.413159, 21878.052636]]
                )
            else:
                raise ValueError(f"Invalid metric: {Metric}")

            self.assertAllClose(dist_test, dist_expected)

    def test_score(self):
        """Test the score method."""
        X_train_a = gs.array([[EULER, 0], [0, 1]])[None, ...]
        X_train_b = gs.array([[EULER**4, 0], [0, 1]])[None, ...]
        X_train = gs.concatenate([X_train_a, X_train_b])
        y_train = gs.array([-1, 1])

        X_test = gs.array([[[EULER**3, 0], [0, 1]], [[EULER**2, 0], [0, 1]]])

        for Metric in METRICS:
            space = SPDMatrices(n=2, equip=False)
            space.equip_with_metric(Metric)

<<<<<<< HEAD
            MDM = RiemannianMinimumDistanceToMean(space)
=======
            MDM = RiemannianMinimumDistanceToMean(space.metric)
>>>>>>> 4f828b6c
            MDM.fit(X_train, y_train)

            if Metric in [SPDAffineMetric, SPDLogEuclideanMetric]:
                y_expected = gs.array([1, -1])
            elif Metric in [SPDEuclideanMetric]:
                y_expected = gs.array([-1, -1])
            else:
                raise ValueError(f"Invalid metric: {Metric}")

            accuracy = MDM.score(X_test, y_expected)
            self.assertAllClose(accuracy, 1.0)<|MERGE_RESOLUTION|>--- conflicted
+++ resolved
@@ -26,12 +26,8 @@
         for Metric in METRICS:
             space = SPDMatrices(n=2, equip=False)
             space.equip_with_metric(Metric)
-<<<<<<< HEAD
-
+            
             MDM = RiemannianMinimumDistanceToMean(space)
-=======
-            MDM = RiemannianMinimumDistanceToMean(space.metric)
->>>>>>> 4f828b6c
             MDM.fit(X_train, y_train)
             bary_a_fit = MDM.mean_estimates_[0]
             bary_b_fit = MDM.mean_estimates_[1]
@@ -65,12 +61,8 @@
         for Metric in METRICS:
             space = SPDMatrices(n=2, equip=False)
             space.equip_with_metric(Metric)
-<<<<<<< HEAD
 
             MDM = RiemannianMinimumDistanceToMean(space)
-=======
-            MDM = RiemannianMinimumDistanceToMean(space.metric)
->>>>>>> 4f828b6c
             MDM.fit(X_train, y_train)
             y_test = MDM.predict(X_test)
 
@@ -88,12 +80,8 @@
         for Metric in METRICS:
             space = SPDMatrices(n=2, equip=False)
             space.equip_with_metric(Metric)
-<<<<<<< HEAD
 
             MDM = RiemannianMinimumDistanceToMean(space)
-=======
-            MDM = RiemannianMinimumDistanceToMean(space.metric)
->>>>>>> 4f828b6c
             MDM.fit(X_train, y_train)
             proba_test = MDM.predict_proba(X_test)
 
@@ -147,11 +135,7 @@
             space = SPDMatrices(n=2, equip=False)
             space.equip_with_metric(Metric)
 
-<<<<<<< HEAD
             MDM = RiemannianMinimumDistanceToMean(space)
-=======
-            MDM = RiemannianMinimumDistanceToMean(space.metric)
->>>>>>> 4f828b6c
             MDM.fit(X_train, y_train)
 
             if Metric in [SPDAffineMetric, SPDLogEuclideanMetric]:
